--- conflicted
+++ resolved
@@ -6,15 +6,10 @@
 
 ## [[UnreleasedUniFFIVersion]] (backend crates: [[UnreleasedBackendVersion]]) - (_[[ReleaseDate]]_)
 
-<<<<<<< HEAD
 ### What's new?
 
 - Objects can be errors - anywhere you can specify an enum error object you can specify
   an `Arc<Object>` - see [the manual](https://mozilla.github.io/uniffi-rs/udl/errors.html).
-
-[All changes in [[UnreleasedUniFFIVersion]]](https://github.com/mozilla/uniffi-rs/compare/v0.26.0...HEAD).
-
-### What's new?
 
 - Functions, methods and constructors exported by procmacros can be renamed for the forgeign bindings. See the procmaco manual section.
 
@@ -33,18 +28,17 @@
   types including:
   - Rust futures (replacing `FfiType::RustFutureHandle` which was removed)
   - Rust future continuation data (Replacing `FfiType::RustFutureContinuationData` which was moved).
-=======
+
 [All changes in [[UnreleasedUniFFIVersion]]](https://github.com/mozilla/uniffi-rs/compare/v0.26.1...HEAD).
 
 ## v0.26.1 (backend crates: v0.26.1) - (_2024-01-24_)
-
-[All changes in v0.26.1](https://github.com/mozilla/uniffi-rs/compare/v0.26.0...v0.26.1).
 
 ### What's fixed?
 
 - The weedle2 version is now `5.0.0` rather than `4.0.1`.  `4.0.1` was yanked because it contained a breaking change.
 - Fixed a memory leak in callback interface handling.
->>>>>>> d5332be3
+
+[All changes in v0.26.1](https://github.com/mozilla/uniffi-rs/compare/v0.26.0...v0.26.1).
 
 ## v0.26.0 (backend crates: v0.26.0) - (_2024-01-23_)
 
@@ -69,11 +63,7 @@
   and [in UDL](https://mozilla.github.io/uniffi-rs/udl/docstrings.html)
 - Objects can now be returned from functions/constructors/methods without wrapping them in an `Arc<>`.
 
-<<<<<<< HEAD
 [All changes in v0.26.0](https://github.com/mozilla/uniffi-rs/compare/v0.25.3...v0.26.0).
-=======
-[All changes in v0.26.0](https://github.com/mozilla/uniffi-rs/compare/v0.25.2...v0.26.0).
->>>>>>> d5332be3
 
 ## v0.25.3 (backend crates: v0.25.3) - (_2023-12-07_)
 
