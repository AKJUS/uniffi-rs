[package]
name = "uniffi_bindgen"
<<<<<<< HEAD
version = "0.25.0"
=======
version = "0.25.1"
>>>>>>> b0ab2345
authors = ["Firefox Sync Team <sync-team@mozilla.com>"]
description = "a multi-language bindings generator for rust (codegen and cli tooling)"
documentation = "https://mozilla.github.io/uniffi-rs"
homepage = "https://mozilla.github.io/uniffi-rs"
repository = "https://github.com/mozilla/uniffi-rs"
license = "MPL-2.0"
edition = "2021"
keywords = ["ffi", "bindgen"]

[dependencies]
anyhow = "1"
askama = { version = "0.12", default-features = false, features = ["config"] }
camino = "1.0.8"
cargo_metadata = "0.15"
fs-err = "2.7.0"
glob = "0.3"
goblin = "0.6"
heck = "0.4"
once_cell = "1.12"
paste = "1.0"
serde = "1"
toml = "0.5"
<<<<<<< HEAD
uniffi_meta = { path = "../uniffi_meta", version = "=0.25.0" }
uniffi_testing = { path = "../uniffi_testing", version = "=0.25.0" }
uniffi_udl = { path = "../uniffi_udl", version = "=0.25.0" }
=======
uniffi_meta = { path = "../uniffi_meta", version = "=0.25.1" }
uniffi_testing = { path = "../uniffi_testing", version = "=0.25.1" }
uniffi_udl = { path = "../uniffi_udl", version = "=0.25.1" }
>>>>>>> b0ab2345
clap = { version = "4", default-features = false, features = ["std", "derive"], optional = true }<|MERGE_RESOLUTION|>--- conflicted
+++ resolved
@@ -1,10 +1,6 @@
 [package]
 name = "uniffi_bindgen"
-<<<<<<< HEAD
-version = "0.25.0"
-=======
 version = "0.25.1"
->>>>>>> b0ab2345
 authors = ["Firefox Sync Team <sync-team@mozilla.com>"]
 description = "a multi-language bindings generator for rust (codegen and cli tooling)"
 documentation = "https://mozilla.github.io/uniffi-rs"
@@ -27,13 +23,7 @@
 paste = "1.0"
 serde = "1"
 toml = "0.5"
-<<<<<<< HEAD
-uniffi_meta = { path = "../uniffi_meta", version = "=0.25.0" }
-uniffi_testing = { path = "../uniffi_testing", version = "=0.25.0" }
-uniffi_udl = { path = "../uniffi_udl", version = "=0.25.0" }
-=======
 uniffi_meta = { path = "../uniffi_meta", version = "=0.25.1" }
 uniffi_testing = { path = "../uniffi_testing", version = "=0.25.1" }
 uniffi_udl = { path = "../uniffi_udl", version = "=0.25.1" }
->>>>>>> b0ab2345
 clap = { version = "4", default-features = false, features = ["std", "derive"], optional = true }