--- conflicted
+++ resolved
@@ -88,7 +88,7 @@
     pub(super) name: String,
     pub(super) constructors: Vec<Constructor>,
     pub(super) methods: Vec<Method>,
-    // We don't include the FFIFunc in the hash calculation, because:
+    // We don't include the FfiFunc in the hash calculation, because:
     //  - it is entirely determined by the other fields,
     //    so excluding it is safe.
     //  - its `name` property includes a checksum derived from  the very
@@ -331,11 +331,7 @@
 pub struct Method {
     pub(super) name: String,
     pub(super) object_name: String,
-<<<<<<< HEAD
     pub(super) is_async: bool,
-    pub(super) return_type: Option<Type>,
-=======
->>>>>>> d5d88edc
     pub(super) arguments: Vec<Argument>,
     pub(super) return_type: Option<Type>,
     // We don't include the FFIFunc in the hash calculation, because:
@@ -436,12 +432,8 @@
 
         let ffi_func = FfiFunction {
             name: ffi_name,
-<<<<<<< HEAD
             is_async,
-            ..FFIFunction::default()
-=======
             ..FfiFunction::default()
->>>>>>> d5d88edc
         };
 
         Self {
