[package]
name = "uniffi_udl"
version = "0.29.2"
description = "udl parsing for the uniffi project"
documentation = "https://mozilla.github.io/uniffi-rs"
homepage = "https://mozilla.github.io/uniffi-rs"
repository = "https://github.com/mozilla/uniffi-rs"
license = "MPL-2.0"
edition = "2021"
keywords = ["ffi", "bindgen"]
readme = "../README.md"

[dependencies]
anyhow = "1"
weedle2 = { version = "5.0.0", path = "../weedle2" }
# Don't include the `unicode-linebreak` or `unicode-width` since that functionality isn't needed for
# docstrings.
textwrap = { version = "0.16", features = ["smawk"], default-features = false }
<<<<<<< HEAD
uniffi_meta = { path = "../uniffi_meta", version = "=0.29.2" }
=======
uniffi_meta = { path = "../uniffi_meta", version = "=0.29.2" }

[package.metadata.docs.rs]
rustdoc-args = ["--generate-link-to-definition"]
>>>>>>> 6a5f5889
<|MERGE_RESOLUTION|>--- conflicted
+++ resolved
@@ -16,11 +16,7 @@
 # Don't include the `unicode-linebreak` or `unicode-width` since that functionality isn't needed for
 # docstrings.
 textwrap = { version = "0.16", features = ["smawk"], default-features = false }
-<<<<<<< HEAD
-uniffi_meta = { path = "../uniffi_meta", version = "=0.29.2" }
-=======
 uniffi_meta = { path = "../uniffi_meta", version = "=0.29.2" }
 
 [package.metadata.docs.rs]
-rustdoc-args = ["--generate-link-to-definition"]
->>>>>>> 6a5f5889
+rustdoc-args = ["--generate-link-to-definition"]